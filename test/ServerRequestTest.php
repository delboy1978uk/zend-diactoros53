<?php
/**
 * Zend Framework (http://framework.zend.com/)
 *
 * @see       http://github.com/zendframework/zend-diactoros for the canonical source repository
 * @copyright Copyright (c) 2015 Zend Technologies USA Inc. (http://www.zend.com)
 * @license   https://github.com/zendframework/zend-diactoros/blob/master/LICENSE.md New BSD License
 */

namespace ZendTest\Diactoros;

use PHPUnit_Framework_TestCase as TestCase;
use ReflectionProperty;
use Zend\Diactoros\ServerRequest;
use Zend\Diactoros\UploadedFile;
use Zend\Diactoros\Uri;

class ServerRequestTest extends TestCase
{
    /**
     * @var ServerRequest
     */
    protected $request;

    public function setUp()
    {
        $this->request = new ServerRequest();
    }

    public function testServerParamsAreEmptyByDefault()
    {
        $this->assertEmpty($this->request->getServerParams());
    }

    public function testQueryParamsAreEmptyByDefault()
    {
        $this->assertEmpty($this->request->getQueryParams());
    }

    public function testQueryParamsMutatorReturnsCloneWithChanges()
    {
        $value = ['foo' => 'bar'];
        $request = $this->request->withQueryParams($value);
        $this->assertNotSame($this->request, $request);
        $this->assertEquals($value, $request->getQueryParams());
    }

    public function testCookiesAreEmptyByDefault()
    {
        $this->assertEmpty($this->request->getCookieParams());
    }

    public function testCookiesMutatorReturnsCloneWithChanges()
    {
        $value = ['foo' => 'bar'];
        $request = $this->request->withCookieParams($value);
        $this->assertNotSame($this->request, $request);
        $this->assertEquals($value, $request->getCookieParams());
    }

    public function testUploadedFilesAreEmptyByDefault()
    {
        $this->assertEmpty($this->request->getUploadedFiles());
    }

    public function testParsedBodyIsEmptyByDefault()
    {
        $this->assertEmpty($this->request->getParsedBody());
    }

    public function testParsedBodyMutatorReturnsCloneWithChanges()
    {
        $value = ['foo' => 'bar'];
        $request = $this->request->withParsedBody($value);
        $this->assertNotSame($this->request, $request);
        $this->assertEquals($value, $request->getParsedBody());
    }

    public function testAttributesAreEmptyByDefault()
    {
        $this->assertEmpty($this->request->getAttributes());
    }

    public function testSingleAttributesWhenEmptyByDefault()
    {
        $this->assertEmpty($this->request->getAttribute('does-not-exist'));
    }
    /**
     * @depends testAttributesAreEmptyByDefault
     */
    public function testAttributeMutatorReturnsCloneWithChanges()
    {
        $request = $this->request->withAttribute('foo', 'bar');
        $this->assertNotSame($this->request, $request);
        $this->assertEquals('bar', $request->getAttribute('foo'));
        return $request;
    }

    /**
     * @depends testAttributeMutatorReturnsCloneWithChanges
     */
    public function testRemovingAttributeReturnsCloneWithoutAttribute($request)
    {
        $new = $request->withoutAttribute('foo');
        $this->assertNotSame($request, $new);
        $this->assertNull($new->getAttribute('foo', null));
    }

    public function provideMethods()
    {
        return [
            'post' => ['POST', 'POST'],
            'get'  => ['GET', 'GET'],
            'null' => [null, 'GET'],
        ];
    }

    /**
     * @dataProvider provideMethods
     */
    public function testUsesProvidedConstructorArguments($parameterMethod, $methodReturned)
    {
        $server = [
            'foo' => 'bar',
            'baz' => 'bat',
        ];

        $server['server'] = true;

        $files = [
            'files' => new UploadedFile('php://temp', 0, 0),
        ];

        $uri = new Uri('http://example.com');
        $headers = [
            'host' => ['example.com'],
        ];
        $cookies = [
            'boo' => 'foo',
        ];
        $queryParams = [
            'bar' => 'bat',
        ];
        $parsedBody = 'bazbar';
        $protocol = '1.2';

        $request = new ServerRequest(
            $server,
            $files,
            $uri,
            $parameterMethod,
            'php://memory',
            $headers,
            $cookies,
            $queryParams,
            $parsedBody,
            $protocol
        );

        $this->assertSame($server, $request->getServerParams());
        $this->assertSame($files, $request->getUploadedFiles());

        $this->assertSame($uri, $request->getUri());
        $this->assertSame($methodReturned, $request->getMethod());
        $this->assertSame($headers, $request->getHeaders());
        $this->assertSame($cookies, $request->getCookieParams());
        $this->assertSame($queryParams, $request->getQueryParams());
        $this->assertSame($parsedBody, $request->getParsedBody());
        $this->assertSame($protocol, $request->getProtocolVersion());

        $body = $request->getBody();
        $r = new ReflectionProperty($body, 'stream');
        $r->setAccessible(true);
        $stream = $r->getValue($body);
        $this->assertEquals('php://memory', $stream);
    }

    /**
     * @group 46
     */
    public function testCookieParamsAreAnEmptyArrayAtInitialization()
    {
        $request = new ServerRequest();
        $this->assertInternalType('array', $request->getCookieParams());
        $this->assertCount(0, $request->getCookieParams());
    }

    /**
     * @group 46
     */
    public function testQueryParamsAreAnEmptyArrayAtInitialization()
    {
        $request = new ServerRequest();
        $this->assertInternalType('array', $request->getQueryParams());
        $this->assertCount(0, $request->getQueryParams());
    }

    /**
     * @group 46
     */
    public function testParsedBodyIsNullAtInitialization()
    {
        $request = new ServerRequest();
        $this->assertNull($request->getParsedBody());
    }

<<<<<<< HEAD
    public function testAllowsRemovingAttributeWithNullValue()
    {
        $request = new ServerRequest();
        $request = $request->withAttribute('boo', null);
        $request = $request->withoutAttribute('boo');
        $this->assertSame([], $request->getAttributes());
    }

    public function testAllowsRemovingNonExistentAttribute()
    {
        $request = new ServerRequest();
        $request = $request->withoutAttribute('boo');
        $this->assertSame([], $request->getAttributes());
=======
    public function testTryToAddInvalidUploadedFiles()
    {
        $request = new ServerRequest();

        $this->setExpectedException('InvalidArgumentException');

        $request->withUploadedFiles([null]);
    }

    public function testNestedUploadedFiles()
    {
        $request = new ServerRequest();

        $uploadedFiles = [
            [
                new UploadedFile('php://temp', 0, 0),
                new UploadedFile('php://temp', 0, 0),
            ]
        ];

        $request = $request->withUploadedFiles($uploadedFiles);

        $this->assertSame($uploadedFiles, $request->getUploadedFiles());
>>>>>>> ccccb4e8
    }
}<|MERGE_RESOLUTION|>--- conflicted
+++ resolved
@@ -204,7 +204,6 @@
         $this->assertNull($request->getParsedBody());
     }
 
-<<<<<<< HEAD
     public function testAllowsRemovingAttributeWithNullValue()
     {
         $request = new ServerRequest();
@@ -218,13 +217,12 @@
         $request = new ServerRequest();
         $request = $request->withoutAttribute('boo');
         $this->assertSame([], $request->getAttributes());
-=======
+    }
+
     public function testTryToAddInvalidUploadedFiles()
     {
         $request = new ServerRequest();
-
         $this->setExpectedException('InvalidArgumentException');
-
         $request->withUploadedFiles([null]);
     }
 
@@ -242,6 +240,5 @@
         $request = $request->withUploadedFiles($uploadedFiles);
 
         $this->assertSame($uploadedFiles, $request->getUploadedFiles());
->>>>>>> ccccb4e8
     }
 }