--- conflicted
+++ resolved
@@ -2,13 +2,26 @@
 
 All notable changes to this project will be documented in this file, in reverse chronological order by release.
 
-<<<<<<< HEAD
 ## 1.1.0 - TBD
 
 ### Added
 
 - Nothing.
-=======
+
+### Deprecated
+
+- Nothing.
+
+### Removed
+
+- [#43](https://github.com/zendframework/zend-diactoros/pull/43) removed both
+  `ServerRequestFactory::marshalUri()` and `ServerRequestFactory::marshalHostAndPort()`,
+  which were deprecated prior to the 1.0 release.
+
+### Fixed
+
+- Nothing.
+
 ## 1.0.2 - 2015-06-04
 
 ### Added
@@ -19,7 +32,6 @@
   annotations to the class-level docblock of `Zend\Diactoros\RequestTrait` to
   ensure properties inherited from the `MessageTrait` are inherited by
   implementations.
->>>>>>> bea26893
 
 ### Deprecated
 
@@ -27,17 +39,8 @@
 
 ### Removed
 
-<<<<<<< HEAD
-- [#43](https://github.com/zendframework/zend-diactoros/pull/43) removed both
-  `ServerRequestFactory::marshalUri()` and `ServerRequestFactory::marshalHostAndPort()`,
-  which were deprecated prior to the 1.0 release.
-
-### Fixed
-
 - Nothing.
-=======
-- Nothing.
-
+-
 ### Fixed
 
 - [#41](https://github.com/zendframework/zend-diactoros/pull/41) fixes the
@@ -48,7 +51,6 @@
 - [#47](https://github.com/zendframework/zend-diactoros/pull/47) modifies the
   internal logic in `HeaderSecurity::isValid()` to use a regular expression
   instead of character-by-character comparisons, improving performance.
->>>>>>> bea26893
 
 ## 1.0.1 - 2015-05-26
 
