# Changelog

All notable changes to this project will be documented in this file, in reverse chronological order by release.

<<<<<<< HEAD
## 1.1.0 - TBD

### Added

- Nothing.
=======
## 1.0.3 - 2015-06-04

### Added

- [#48](https://github.com/zendframework/zend-diactoros/pull/48) drops the
  minimum supported PHP version to 5.4, to allow an easier upgrade path for
  Symfony 2.7 users, and potential Drupal 8 usage.
>>>>>>> f816a1c0

### Deprecated

- Nothing.

### Removed

<<<<<<< HEAD
- [#43](https://github.com/zendframework/zend-diactoros/pull/43) removed both
  `ServerRequestFactory::marshalUri()` and `ServerRequestFactory::marshalHostAndPort()`,
  which were deprecated prior to the 1.0 release.
=======
- Nothing.
>>>>>>> f816a1c0

### Fixed

- Nothing.

## 1.0.2 - 2015-06-04

### Added

- [#27](https://github.com/zendframework/zend-diactoros/pull/27) adds phonetic
  pronunciation of "Diactoros" to the README file.
- [#36](https://github.com/zendframework/zend-diactoros/pull/36) adds property
  annotations to the class-level docblock of `Zend\Diactoros\RequestTrait` to
  ensure properties inherited from the `MessageTrait` are inherited by
  implementations.

### Deprecated

- Nothing.

### Removed

- Nothing.
-
### Fixed

- [#41](https://github.com/zendframework/zend-diactoros/pull/41) fixes the
  namespace for test files to begin with `ZendTest` instead of `Zend`.
- [#46](https://github.com/zendframework/zend-diactoros/pull/46) ensures that
  the cookie and query params for the `ServerRequest` implementation are
  initialized as arrays.
- [#47](https://github.com/zendframework/zend-diactoros/pull/47) modifies the
  internal logic in `HeaderSecurity::isValid()` to use a regular expression
  instead of character-by-character comparisons, improving performance.

## 1.0.1 - 2015-05-26

### Added

- [#10](https://github.com/zendframework/zend-diactoros/pull/10) adds
  `Zend\Diactoros\RelativeStream`, which will return stream contents relative to
  a given offset (i.e., a subset of the stream).  `AbstractSerializer` was
  updated to create a `RelativeStream` when creating the body of a message,
  which will prevent duplication of the stream in-memory.
- [#21](https://github.com/zendframework/zend-diactoros/pull/21) adds a
  `.gitattributes` file that excludes directories and files not needed for
  production; this will further minify the package for production use cases.

### Deprecated

- Nothing.

### Removed

- Nothing.

### Fixed

- [#9](https://github.com/zendframework/zend-diactoros/pull/9) ensures that
  attributes are initialized to an empty array, ensuring that attempts to
  retrieve single attributes when none are defined will not produce errors.
- [#14](https://github.com/zendframework/zend-diactoros/pull/14) updates
  `Zend\Diactoros\Request` to use a `php://temp` stream by default instead of
  `php://memory`, to ensure requests do not create an out-of-memory condition.
- [#15](https://github.com/zendframework/zend-diactoros/pull/15) updates
  `Zend\Diactoros\Stream` to ensure that write operations trigger an exception
  if the stream is not writeable. Additionally, it adds more robust logic for
  determining if a stream is writeable.

## 1.0.0 - 2015-05-21

First stable release, and first release as `zend-diactoros`.

### Added

- Nothing.

### Deprecated

- Nothing.

### Removed

- Nothing.

### Fixed

- Nothing.<|MERGE_RESOLUTION|>--- conflicted
+++ resolved
@@ -2,13 +2,26 @@
 
 All notable changes to this project will be documented in this file, in reverse chronological order by release.
 
-<<<<<<< HEAD
 ## 1.1.0 - TBD
 
 ### Added
 
 - Nothing.
-=======
+
+### Deprecated
+
+- Nothing.
+
+### Removed
+
+- [#43](https://github.com/zendframework/zend-diactoros/pull/43) removed both
+  `ServerRequestFactory::marshalUri()` and `ServerRequestFactory::marshalHostAndPort()`,
+  which were deprecated prior to the 1.0 release.
+
+### Fixed
+
+- Nothing.
+
 ## 1.0.3 - 2015-06-04
 
 ### Added
@@ -16,7 +29,6 @@
 - [#48](https://github.com/zendframework/zend-diactoros/pull/48) drops the
   minimum supported PHP version to 5.4, to allow an easier upgrade path for
   Symfony 2.7 users, and potential Drupal 8 usage.
->>>>>>> f816a1c0
 
 ### Deprecated
 
@@ -24,13 +36,7 @@
 
 ### Removed
 
-<<<<<<< HEAD
-- [#43](https://github.com/zendframework/zend-diactoros/pull/43) removed both
-  `ServerRequestFactory::marshalUri()` and `ServerRequestFactory::marshalHostAndPort()`,
-  which were deprecated prior to the 1.0 release.
-=======
 - Nothing.
->>>>>>> f816a1c0
 
 ### Fixed
 
