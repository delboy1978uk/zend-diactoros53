--- conflicted
+++ resolved
@@ -21,16 +21,9 @@
 - [#96](https://github.com/zendframework/zend-diactoros/pull/96) updates
   `withPort()` to allow `null` port values (indicating usage of default for
   the given scheme).
-<<<<<<< HEAD
-- [#98](https://github.com/zendframework/zend-diactoros/pull/98) updates
-  the default JSON flags used by `JsonResponse` to include
-  `JSON_UNESCAPED_SLASHES`, which still conforms with RFC 4627, and is a more
-  sane default.
-=======
 - [#91](https://github.com/zendframework/zend-diactoros/pull/91) fixes the
   logic of `withUri()` to do a case-insensitive check for an existing `Host`
   header, replacing it with the new one.
->>>>>>> 98681f4e
 
 ## 1.1.3 - 2015-08-10
 
@@ -211,7 +204,7 @@
 - [#57](https://github.com/zendframework/zend-diactoros/pull/57) fixes the
   behavior of how the `ServerRequestFactory` marshals upload files when they are
   represented as a nested associative array.
-- [#49](https://github.com/zendframework/zend-diactoros/pull/49) provides several 
+- [#49](https://github.com/zendframework/zend-diactoros/pull/49) provides several
   fixes that ensure that Diactoros complies with the PSR-7 specification:
   - `MessageInterface::getHeaderLine()` MUST return a string (that string CAN be
     empty). Previously, Diactoros would return `null`.
